--- conflicted
+++ resolved
@@ -1,17 +1,4 @@
 title: ATOM3D - Tasks on Molecules in Three Dimensions
 description: A collection of benchmark datasets for machine learning in structural biology
 logo: /ATOM3D-Picture.png
-<<<<<<< HEAD
-theme: jekyll-theme-minimal
-collections:
-  - image-maps
-=======
-theme: minimal-mistakes-jekyll
-defaults:
-  - scope:
-      path: ""
-      type: docs
-    values:
-      sidebar:
-        nav: "docs"
->>>>>>> c3e81f33
+theme: jekyll-theme-minimal