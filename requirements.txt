biopython
click
easy-parallel
numpy
pandas
scipy
<<<<<<< HEAD
tqdm
argparse
=======
tqdm
>>>>>>> c4e7a707
<|MERGE_RESOLUTION|>--- conflicted
+++ resolved
@@ -4,9 +4,5 @@
 numpy
 pandas
 scipy
-<<<<<<< HEAD
 tqdm
-argparse
-=======
-tqdm
->>>>>>> c4e7a707
+argparse