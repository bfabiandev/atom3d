#!/usr/bin/env python
# coding: utf-8


import os

import scipy.spatial

import atom3d.util.file as fi
import atom3d.util.formats as ft
import get_labels as lab

from rdkit import Chem
import Bio.PDB
from Bio.PDB.PDBIO import Select
from tqdm import tqdm
import argparse



def get_ligand(ligfile):
<<<<<<< HEAD
    """
    Read ligand from PDB dataset into RDKit Mol.
    :param ligfile: file containing ligand information in SDF format
    :type ligfile: str
    """
    lig=Chem.SDMolSupplier(ligfile)[0]
    # Many SDF in PDBBind do not parse correctly. If SDF fails, try loading the mol2 file instead
    if lig is None:
        print('trying mol2...')
        lig=Chem.MolFromMol2File(ligfile[:-4] + '.mol2')
    if lig is None:
        print('failed')
        return None
    lig = Chem.RemoveHs(lig)
    return lig


def get_pocket_res(protein, ligand, dist):
    """
    Given a co-crystallized protein and ligand, extract residues within specified distance of ligand.

    :param protein: Biopython object containing receptor protein
    :type protein: Bio.PDB.Structure
    :param ligand: RDKit molecule object containing co-crystallized ligand
    :type ligand: rdkit.Chem.rdchem.Mol
    :param dist: distance cutoff for defining binding pocket, in Angstrom
    :type dist: float

    :return key_residues: key binding site residues
    :rtype key_residues:  set containing Bio.PDB.Residue objects
    """
    # get protein coordinates
    prot_atoms = [a for a in protein.get_atoms()]
    prot_coords = [atom.get_coord() for atom in prot_atoms]

    # get ligand coordinates
    lig_coords = []
    for i in range(0, ligand.GetNumAtoms()):
        pos = ligand.GetConformer().GetAtomPosition(i)
        lig_coords.append([pos.x, pos.y, pos.z])

    kd_tree = scipy.spatial.KDTree(prot_coords)
    key_pts = kd_tree.query_ball_point(lig_coords, r=dist, p=2.0)
    key_pts = set([k for l in key_pts for k in l])

    key_residues = set()
    for i in key_pts:
        atom = prot_atoms[i]
        res = atom.get_parent()
        if res.get_resname() == 'HOH':
            continue
        key_residues.add(res)
    return key_residues


class PocketSelect(Select):
    """
    Selection class for subsetting protein to key binding residues. This is a subclass of :class:`Bio.PDB.PDBIO.Select`.
    """
    def __init__(self, reslist):
        self.reslist = reslist
    def accept_residue(self, residue):
        if residue in self.reslist:
            return True
        else:
            return False


def process_files(input_dir):
    """
    Process all protein (pdb) and ligand (sdf) files in input directory.
    
    :param input dir: directory containing PDBBind data
    :type input_dir: str
    
    :return structure_dict: dictionary containing each structure, keyed by PDB code. Each PDB is a dict containing protein as Biopython object and ligand as RDKit Mol object
    :rtype structure_dict: dict
    """
    structure_dict = {}
    pdb_files = fi.find_files(input_dir, 'pdb')
=======
	"""
	Read ligand from PDB dataset into RDKit Mol. Assumes input is sdf format.
	"""
	lig=Chem.SDMolSupplier(ligfile)[0]
	# Many SDF in PDBBind do not parse correctly. If SDF fails, try loading the mol2 file instead
	if lig is None:
		print('trying mol2...')
		lig=Chem.MolFromMol2File(ligfile[:-4] + '.mol2')
	if lig is None:
		print('failed')
		return None
	lig = Chem.RemoveHs(lig)
	return lig


def get_pocket_res(protein, ligand, dist):
	"""
	Given a co-crystallized protein and ligand, extract residues within specified distance of ligand.

	Args:
		protein (Biopython Structure object): receptor protein
		ligand (RDKit Mol object): co-crystallized ligand
		dist (float): distance cutoff for defining binding site

	Returns:
		key_residues (set of Biopython Residue objects): set of key binding site residues
	"""
	# get protein coordinates
	prot_atoms = [a for a in protein.get_atoms()]
	prot_coords = [atom.get_coord() for atom in prot_atoms]

	# get ligand coordinates
	lig_coords = []
	for i in range(0, ligand.GetNumAtoms()):
		pos = ligand.GetConformer().GetAtomPosition(i)
		lig_coords.append([pos.x, pos.y, pos.z])

	kd_tree = scipy.spatial.KDTree(prot_coords)
	key_pts = kd_tree.query_ball_point(lig_coords, r=dist, p=2.0)
	key_pts = set([k for l in key_pts for k in l])

	key_residues = set()
	for i in key_pts:
		atom = prot_atoms[i]
		res = atom.get_parent()
		if res.get_resname() == 'HOH':
			continue
		key_residues.add(res)
	return key_residues


class PocketSelect(Select):
	"""
	Selection class for subsetting protein to key binding residues
	"""
	def __init__(self, reslist):
		self.reslist = reslist
	def accept_residue(self, residue):
		if residue in self.reslist:
			return True
		else:
			return False


def process_files(input_dir):
	"""
	Process all protein (pdb) and ligand (sdf) files in input directory.
	Args
		input dir (str): directory containing PDBBind data
	Returns
		structure_dict (dict): dictionary containing each structure, keyed by PDB code. Each PDB is a dict containing protein in Biopython format and ligand in RDKit Mol format
	"""
	structure_dict = {}
	pdb_files = fi.find_files(input_dir, 'pdb')
>>>>>>> 720711c2

	for f in tqdm(pdb_files, desc='pdb files'):
		pdb_id = fi.get_pdb_code(f)
		if pdb_id not in structure_dict:
			structure_dict[pdb_id] = {}
		if '_protein' in f:
			prot = ft.read_any(f)
			structure_dict[pdb_id]['protein'] = prot

	lig_files = fi.find_files(input_dir, 'sdf')
	for f in tqdm(lig_files, desc='ligand files'):
		pdb_id = fi.get_pdb_code(f)
		structure_dict[pdb_id]['ligand'] = get_ligand(f)

	return structure_dict



def write_files(pdbid, protein, ligand, pocket, out_path):
<<<<<<< HEAD
    """
    Writes cleaned structure files for protein, ligand, and pocket.

    :param pdbid: PDB ID for protein
    :type pdbid: str
    :param protein: object containing proteins
    :type ligand: object containing ligand molecules
    :param pocket: residues contained in pocket, as output by get_pocket_res()
    :type pocket: set containing Bio.PDB.Residue objects
    :param out_path: directory to write files to
    :type out_path: str
    """
    # write protein to mmCIF file
    io = Bio.PDB.MMCIFIO()
    io.set_structure(protein)
    io.save(os.path.join(out_path, f"{pdbid}_protein.cif"))
=======
	"""
	Writes cleaned structure files for protein, ligand, and pocket.
	"""
	# write protein to mmCIF file
	io = Bio.PDB.MMCIFIO()
	io.set_structure(protein)
	io.save(os.path.join(out_path, f"{pdbid}_protein.cif"))
>>>>>>> 720711c2

	# write pocket to mmCIF file
	io.save(os.path.join(out_path, f"{pdbid}_pocket.cif"), PocketSelect(pocket))

	# write ligand to file
	writer = Chem.SDWriter(os.path.join(out_path, f"{pdbid}_ligand.sdf"))
	writer.write(ligand)


<<<<<<< HEAD
def produce_cleaned_dataset(structure_dict, out_path, dist=6.0):
    """
    Generate and save cleaned dataset, given dictionary of structures processed by process_files.

    :param structure_dict: dictionary containing protein and ligand structures processed from input files. Should be a nested dict with PDB ID in first level and keys 'protein', 'ligand' in second level.
    :type structure_dict: dict
    :param out_path: path to output directory
    :type out_path: str
    :param dist: distance cutoff for defining binding pocket (in Angstrom), default is 6.0
    :type dist: float, optional
    """
    proteins = []
    pockets = []
    for pdb, data in tqdm(structure_dict.items(), desc='writing to files'):
        protein = structure_dict[pdb]['protein']
        ligand = structure_dict[pdb]['ligand']
        # check for failed ligand (due to bad structure file)
        if ligand is None:
            continue
        pocket_res = get_pocket_res(protein, ligand, dist)
        write_files(pdb, protein, ligand, pocket_res, out_path)
=======
def produce_cleaned_dataset(structure_dict, out_path, dist):
	"""
	Generate cleaned dataset in out_path, given dictionary of structures processed by process_files.
	"""
	proteins = []
	pockets = []
	for pdb, data in tqdm(structure_dict.items(), desc='writing to files'):
		protein = structure_dict[pdb]['protein']
		ligand = structure_dict[pdb]['ligand']
		# check for failed ligand (due to bad structure file)
		if ligand is None:
			continue
		pocket_res = get_pocket_res(protein, ligand, dist)
		write_files(pdb, protein, ligand, pocket_res, out_path)
>>>>>>> 720711c2

def generate_labels(data_dir, out_dir):
	lab.main(data_dir, out_dir)


def main():
	parser = argparse.ArgumentParser()
	parser.add_argument('data_dir', type=str, help='directory where PDBBind is located')
	parser.add_argument('--dist', type=float, default=6.0, help='distance cutoff for defining pocket')
	parser.add_argument('--out_dir', type=str, default=os.getcwd(), help='directory to place cleaned dataset')
	args = parser.parse_args()

	if not os.path.exists(args.data_dir):
		raise Exception('Path not found. Please enter valid path to PDBBind dataset.')

	if not os.path.exists(args.out_dir):
		os.mkdir(args.out_dir)

	structures = process_files(args.data_dir)
	produce_cleaned_dataset(structures, args.out_dir, args.dist)
	generate_labels(args.data_dir, args.out_dir)


if __name__ == "__main__":
	main()<|MERGE_RESOLUTION|>--- conflicted
+++ resolved
@@ -19,7 +19,6 @@
 
 
 def get_ligand(ligfile):
-<<<<<<< HEAD
     """
     Read ligand from PDB dataset into RDKit Mol.
     :param ligfile: file containing ligand information in SDF format
@@ -100,82 +99,6 @@
     """
     structure_dict = {}
     pdb_files = fi.find_files(input_dir, 'pdb')
-=======
-	"""
-	Read ligand from PDB dataset into RDKit Mol. Assumes input is sdf format.
-	"""
-	lig=Chem.SDMolSupplier(ligfile)[0]
-	# Many SDF in PDBBind do not parse correctly. If SDF fails, try loading the mol2 file instead
-	if lig is None:
-		print('trying mol2...')
-		lig=Chem.MolFromMol2File(ligfile[:-4] + '.mol2')
-	if lig is None:
-		print('failed')
-		return None
-	lig = Chem.RemoveHs(lig)
-	return lig
-
-
-def get_pocket_res(protein, ligand, dist):
-	"""
-	Given a co-crystallized protein and ligand, extract residues within specified distance of ligand.
-
-	Args:
-		protein (Biopython Structure object): receptor protein
-		ligand (RDKit Mol object): co-crystallized ligand
-		dist (float): distance cutoff for defining binding site
-
-	Returns:
-		key_residues (set of Biopython Residue objects): set of key binding site residues
-	"""
-	# get protein coordinates
-	prot_atoms = [a for a in protein.get_atoms()]
-	prot_coords = [atom.get_coord() for atom in prot_atoms]
-
-	# get ligand coordinates
-	lig_coords = []
-	for i in range(0, ligand.GetNumAtoms()):
-		pos = ligand.GetConformer().GetAtomPosition(i)
-		lig_coords.append([pos.x, pos.y, pos.z])
-
-	kd_tree = scipy.spatial.KDTree(prot_coords)
-	key_pts = kd_tree.query_ball_point(lig_coords, r=dist, p=2.0)
-	key_pts = set([k for l in key_pts for k in l])
-
-	key_residues = set()
-	for i in key_pts:
-		atom = prot_atoms[i]
-		res = atom.get_parent()
-		if res.get_resname() == 'HOH':
-			continue
-		key_residues.add(res)
-	return key_residues
-
-
-class PocketSelect(Select):
-	"""
-	Selection class for subsetting protein to key binding residues
-	"""
-	def __init__(self, reslist):
-		self.reslist = reslist
-	def accept_residue(self, residue):
-		if residue in self.reslist:
-			return True
-		else:
-			return False
-
-
-def process_files(input_dir):
-	"""
-	Process all protein (pdb) and ligand (sdf) files in input directory.
-	Args
-		input dir (str): directory containing PDBBind data
-	Returns
-		structure_dict (dict): dictionary containing each structure, keyed by PDB code. Each PDB is a dict containing protein in Biopython format and ligand in RDKit Mol format
-	"""
-	structure_dict = {}
-	pdb_files = fi.find_files(input_dir, 'pdb')
->>>>>>> 720711c2
 
 	for f in tqdm(pdb_files, desc='pdb files'):
 		pdb_id = fi.get_pdb_code(f)
@@ -195,7 +118,6 @@
 
 
 def write_files(pdbid, protein, ligand, pocket, out_path):
-<<<<<<< HEAD
     """
     Writes cleaned structure files for protein, ligand, and pocket.
 
@@ -212,15 +134,6 @@
     io = Bio.PDB.MMCIFIO()
     io.set_structure(protein)
     io.save(os.path.join(out_path, f"{pdbid}_protein.cif"))
-=======
-	"""
-	Writes cleaned structure files for protein, ligand, and pocket.
-	"""
-	# write protein to mmCIF file
-	io = Bio.PDB.MMCIFIO()
-	io.set_structure(protein)
-	io.save(os.path.join(out_path, f"{pdbid}_protein.cif"))
->>>>>>> 720711c2
 
 	# write pocket to mmCIF file
 	io.save(os.path.join(out_path, f"{pdbid}_pocket.cif"), PocketSelect(pocket))
@@ -230,7 +143,6 @@
 	writer.write(ligand)
 
 
-<<<<<<< HEAD
 def produce_cleaned_dataset(structure_dict, out_path, dist=6.0):
     """
     Generate and save cleaned dataset, given dictionary of structures processed by process_files.
@@ -252,22 +164,6 @@
             continue
         pocket_res = get_pocket_res(protein, ligand, dist)
         write_files(pdb, protein, ligand, pocket_res, out_path)
-=======
-def produce_cleaned_dataset(structure_dict, out_path, dist):
-	"""
-	Generate cleaned dataset in out_path, given dictionary of structures processed by process_files.
-	"""
-	proteins = []
-	pockets = []
-	for pdb, data in tqdm(structure_dict.items(), desc='writing to files'):
-		protein = structure_dict[pdb]['protein']
-		ligand = structure_dict[pdb]['ligand']
-		# check for failed ligand (due to bad structure file)
-		if ligand is None:
-			continue
-		pocket_res = get_pocket_res(protein, ligand, dist)
-		write_files(pdb, protein, ligand, pocket_res, out_path)
->>>>>>> 720711c2
 
 def generate_labels(data_dir, out_dir):
 	lab.main(data_dir, out_dir)
