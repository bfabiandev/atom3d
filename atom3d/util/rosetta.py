import io
import os
from pathlib import Path
import subprocess

import pandas as pd
import tqdm

import atom3d.util.file as fi


class Scores(object):
    """
    Class for tracking and looking up Rosetta score files.

<<<<<<< HEAD
    :param data_path: Path to Rosetta silent files.
    :type data_path: Union[str, Path, list[str, Path]]
=======
    Args:
        file_list (list[Union[str, Path]]):
            Path to silent files.
>>>>>>> bc5015f9
    """

    def __init__(self, file_list):
        self._scores = {}
        file_list = [Path(x).absolute() for x in file_list]
        for silent_file in file_list:
            key = self._key_from_silent_file(silent_file)
            self._scores[key] = self._parse_scores(silent_file)

        self._scores = pd.concat(self._scores).sort_index()

    def _parse_scores(self, silent_file):
        grep_cmd = f"grep ^SCORE: {silent_file}"
        out = subprocess.Popen(
            grep_cmd, stdout=subprocess.PIPE, stderr=subprocess.PIPE,
            cwd=os.getcwd(), shell=True)
        (stdout, stderr) = out.communicate()

        f = io.StringIO(stdout.decode('utf-8'))
        return pd.read_csv(f, delimiter='\s+').drop('SCORE:', axis=1) \
            .set_index('description')

    def _key_from_silent_file(self, silent_file):
        return silent_file.stem.split('.')[0]

    def _lookup(self, file_path):
        file_path = Path(file_path)
        key = (file_path.stem, file_path.name)
        if key in self._scores.index:
            return self._scores.loc[key]
        key = (file_path.parent.stem, file_path.stem)
        if key in self._scores.index:
            return self._scores.loc[key]
        return None

    def __call__(self, x, error_if_missing=False):
        x['scores'] = self._lookup(x['file_path'])
        if x['scores'] is None and error_if_missing:
            raise RuntimeError(f'Unable to find scores for {x["file_path"]}')
        return x

    def remove_missing(self, file_list):
        """Remove examples we cannot find in score files."""
        result = []
        for i, file_path in tqdm.tqdm(enumerate(file_list), total=len(file_list)):
            entry = self._lookup(file_path)
            if entry is not None:
                result.append(file_path)
        return result

    def __len__(self):
        """Get number of individual structures across score files."""
        return len(self._scores)<|MERGE_RESOLUTION|>--- conflicted
+++ resolved
@@ -13,14 +13,8 @@
     """
     Class for tracking and looking up Rosetta score files.
 
-<<<<<<< HEAD
-    :param data_path: Path to Rosetta silent files.
-    :type data_path: Union[str, Path, list[str, Path]]
-=======
-    Args:
-        file_list (list[Union[str, Path]]):
-            Path to silent files.
->>>>>>> bc5015f9
+    :param file_list: List of paths to Rosetta silent files.
+    :type file_list: list[Union[str, Path]]
     """
 
     def __init__(self, file_list):
